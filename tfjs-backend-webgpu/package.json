{
  "name": "@tensorflow/tfjs-backend-webgpu",
  "version": "0.0.1-alpha.3",
  "main": "dist/index.js",
  "types": "dist/index.d.ts",
  "jsnext:main": "dist/tf-webgpu.esm.js",
  "module": "dist/tf-webgpu.esm.js",
  "unpkg": "dist/tf-webgpu.min.js",
  "jsdelivr": "dist/tf-webgpu.min.js",
  "scripts": {
    "publish-local": "rimraf dist/ && yarn build && rollup -c && yalc push",
    "publish-npm": "./scripts/publish-npm.sh",
    "build": "tsc",
    "link-local": "yalc link",
    "unlink-local": "yalc remove",
    "lint": "tslint -p . -t verbose",
    "test": "karma start --browsers=chrome_webgpu --excludeTest='src/benchmark_ops_test.ts'",
    "test-ci": "./scripts/test-ci.sh",
    "benchmark": "karma start --grep=benchmark --browsers=chrome_webgpu"
  },
  "license": "Apache-2.0",
  "devDependencies": {
    "@tensorflow/tfjs-core": "1.3.1",
    "@types/jasmine": "~2.5.53",
    "clang-format": "~1.2.2",
    "http-server": "~0.10.0",
    "jasmine-core": "~3.1.0",
    "karma": "~4.0.0",
    "karma-browserstack-launcher": "~1.4.0",
    "karma-chrome-launcher": "~2.2.0",
    "karma-firefox-launcher": "~1.1.0",
    "karma-jasmine": "~1.1.1",
    "karma-typescript": "~4.1.1",
    "rimraf": "~2.6.2",
<<<<<<< HEAD
    "rollup": "^0.58.2",
    "rollup-plugin-commonjs": "9.1.3",
    "rollup-plugin-node-resolve": "3.3.0",
    "rollup-plugin-terser": "^5.1.1",
    "rollup-plugin-typescript2": "0.13.0",
    "rollup-plugin-uglify": "~3.0.0",
    "tslint": "~5.11.0",
    "tslint-no-circular-imports": "^0.5.0",
=======
    "rollup": "~1.26.3",
    "rollup-plugin-commonjs": "10.1.0",
    "rollup-plugin-node-resolve": "5.2.0",
    "rollup-plugin-terser": "5.1.1",
    "rollup-plugin-typescript2": "0.25.2",
    "tslint": "5.20.0",
    "tslint-no-circular-imports": "0.7.0",
>>>>>>> 98e31419
    "typescript": "3.5.3",
    "yalc": "~1.0.0-pre.21"
  },
  "dependencies": {
    "@tensorflow-models/posenet": "^2.1.3",
    "@tensorflow/tfjs-converter": "^1.2.7",
    "@webgpu/shaderc": "0.0.6",
    "@webgpu/types": "0.0.6"
  },
  "peerDependencies": {
    "@tensorflow/tfjs-core": "1.3.1"
  }
}<|MERGE_RESOLUTION|>--- conflicted
+++ resolved
@@ -32,16 +32,6 @@
     "karma-jasmine": "~1.1.1",
     "karma-typescript": "~4.1.1",
     "rimraf": "~2.6.2",
-<<<<<<< HEAD
-    "rollup": "^0.58.2",
-    "rollup-plugin-commonjs": "9.1.3",
-    "rollup-plugin-node-resolve": "3.3.0",
-    "rollup-plugin-terser": "^5.1.1",
-    "rollup-plugin-typescript2": "0.13.0",
-    "rollup-plugin-uglify": "~3.0.0",
-    "tslint": "~5.11.0",
-    "tslint-no-circular-imports": "^0.5.0",
-=======
     "rollup": "~1.26.3",
     "rollup-plugin-commonjs": "10.1.0",
     "rollup-plugin-node-resolve": "5.2.0",
@@ -49,7 +39,6 @@
     "rollup-plugin-typescript2": "0.25.2",
     "tslint": "5.20.0",
     "tslint-no-circular-imports": "0.7.0",
->>>>>>> 98e31419
     "typescript": "3.5.3",
     "yalc": "~1.0.0-pre.21"
   },
